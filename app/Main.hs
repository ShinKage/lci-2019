--- conflicted
+++ resolved
@@ -42,28 +42,6 @@
   Right _  -> pure ()
 
 repl :: Lab ()
-<<<<<<< HEAD
-repl = prompt "> " >>= \case
-  Nothing -> pure ()
-  Just input -> do
-    untypedAST <- parse $ pack input
-    typecheck untypedAST $ \sty tast -> do
-      renderPretty $ pretty ("Expression parsed successfully with type" :: String) <+> colon <> colon <+> pretty sty
-      loop untypedAST sty tast
-  where loop uast sty tast = prompt "> " >>= \case
-          Just "untyped"   -> printUntyped uast >> loop uast sty tast
-          Just "typed"     -> printAST sty tast >> loop uast sty tast
-          Just "eval"      -> interpretAST tast >> loop uast sty tast
-          Just "step"      -> interpretStepAST tast >> loop uast sty tast
-          Just "pretty"    -> renderPretty (prettyAST tast) >> loop uast sty tast
-          Just "codegen"   -> genIR sty tast >> loop uast sty tast
-          Just "llvm"      -> genLLVM sty tast >> loop uast sty tast
-          Just "jit"       -> runJit sty tast >> loop uast sty tast
-          Just "compile"   -> genASM sty tast >> loop uast sty tast
-          Just "quit"      -> quit
-          Just _           -> liftIO (putStrLn "invalid command") >> loop uast sty tast
-          Nothing          -> pure ()
-=======
 repl = prompt "expr> " >>= traverse_ check
   where
     check input = do
@@ -76,8 +54,8 @@
 cmdLoop uast sty tast = prompt "cmd> " >>= \case
   Just "untyped" -> printUntyped uast >> cmdLoop uast sty tast
   Just "typed"   -> printAST sty tast >> cmdLoop uast sty tast
-  Just "eval"    -> evalAST tast >> cmdLoop uast sty tast
-  Just "step"    -> stepAST tast >> cmdLoop uast sty tast
+  Just "eval"    -> interpretAST tast >> cmdLoop uast sty tast
+  Just "step"    -> interpretStepAST tast >> cmdLoop uast sty tast
   Just "pretty"  -> renderPretty (prettyAST tast) >> cmdLoop uast sty tast
   Just "codegen" -> genIR sty tast >> cmdLoop uast sty tast
   Just "llvm"    -> genLLVM sty tast >> cmdLoop uast sty tast
@@ -87,7 +65,6 @@
   Just "quit"    -> quit
   Just _         -> liftIO (putStrLn "invalid command") >> cmdLoop uast sty tast
   Nothing        -> pure ()
->>>>>>> 36d7072a
 
 parse :: MonadError LabError m => Text -> m Untyped
 parse = either (throwError . parseError . P.errorBundlePretty) pure . P.parse (parseLanguage <* P.eof) ""
