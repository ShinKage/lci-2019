--- conflicted
+++ resolved
@@ -67,19 +67,7 @@
     e' <- codegen $ expr cenv
     ret e'
 
-<<<<<<< HEAD
-labToLLVM :: LType -> Type
-labToLLVM LInt  = i32
-labToLLVM LBool = i1
-labToLLVM LUnit = ptr i8
-labToLLVM (LProduct a b) = StructureType False [labToLLVM a, labToLLVM b]
-labToLLVM (LArrow _ _) = error "Expression must return a value"
-labToLLVM LVoid = error "Void cannot be instantiated"
-labToLLVM (LIO a) = labToLLVM a
-
-=======
 -- | Generate the code for lifted lambda abstractions.
->>>>>>> 36d7072a
 topLevelFunctions :: (MonadState EnvState m, MonadError LabError m, MonadFix m, MonadModuleBuilder m)
                   => Map Int Declaration
                   -> m ()
@@ -301,6 +289,7 @@
 labToLLVM (LProduct a b) = StructureType False [labToLLVM a, labToLLVM b]
 labToLLVM (LArrow a b) = ptr $ FunctionType (labToLLVM b) [labToLLVM a] False
 labToLLVM LVoid = error "Void cannot be instantiated"
+labToLLVM (LIO a) = labToLLVM a
 
 index' :: Int -> [a] -> Maybe a
 index' _ [] = Nothing
