--- conflicted
+++ resolved
@@ -252,15 +252,9 @@
                                        CLambda [fromSing sty] (fromSing $ returnType env' e) (fromAST' vars env' e)
 fromAST' vars env (App lam arg) = CApp (fromAST' vars env lam) (fromAST' vars env arg)
 fromAST' vars env (Fix e) = CFix (fromAST' vars env e)
-<<<<<<< HEAD
 fromAST' vars env (IOPure e) = CIOPure (fromAST' vars env e)
 fromAST' vars env (IOBind x f) = CIOBind (fromAST' vars env x) (fromAST' vars env f)
 fromAST' _ _ (IOPrimRead t) = CIOPrimRead (fromSing t)
-fromAST' _ _ (IntE n) = CIntE n
-fromAST' _ _ (BoolE b) = CBoolE b
-fromAST' _ _ UnitE = CUnitE
-=======
->>>>>>> 36d7072a
 
 -- | Returns the list of free variable used in the expression.
 freeVars :: CodegenAST -> [(LType, Int)]
@@ -336,12 +330,9 @@
 smash (CApp lam arg) = CApp (smash lam) (smash arg)
 smash (CFix (CLambda vs ret e)) = CFix (CLambda vs ret (smash e))
 smash (CLet e1 e2) = CLet (smash e1) (smash e2)
-<<<<<<< HEAD
 smash (CIOPure e) = CIOPure (smash e)
 smash (CIOBind e1 e2) = CIOBind (smash e1) (smash e2)
-=======
 smash (CFix e) = CFix (smash e)
->>>>>>> 36d7072a
 smash e = e
 
 -- | Removes explicit fix operator with recursive call tokens ready for codegen.
@@ -369,11 +360,8 @@
   if seen then error "Unsupported nested fixes"
           else local (const (True, vars)) (unfix' e)
 unfix' (CFix _) = error "Unsupported lambda reference in fix operator"
-<<<<<<< HEAD
 unfix' (CIOPure e) = CIOPure <$> unfix' e
 unfix' (CIOBind e1 e2) = CIOBind <$> unfix' e1 <*> unfix' e2
-=======
->>>>>>> 36d7072a
 unfix' e = pure e
 
 -- | Builds a code generation ready environment from a combinator with the final expression
@@ -392,16 +380,10 @@
 insertLets :: CodegenAST -> CodegenAST
 insertLets = fst . go
   where go :: CodegenAST -> (CodegenAST, HashSet CodegenAST)
-<<<<<<< HEAD
-        go e@(CIntE _) = (e, Set.empty)
-        go e@(CBoolE _) = (e, Set.empty)
-        go e@CUnitE = (e, Set.empty)
-        go e@(CIOPrimRead _) = (e, Set.empty)
-=======
+        go e@(CIOPrimRead _) = (e, HSet.empty)
         go e@(CIntE _) = (e, HSet.empty)
         go e@(CBoolE _) = (e, HSet.empty)
         go e@CUnitE = (e, HSet.empty)
->>>>>>> 36d7072a
         go (CPrimUnaryOp op e) = let (e', set) = go e in
                                      update (CPrimUnaryOp op e') [set]
         go (CPrimBinaryOp op e1 e2) = let (e1', set1) = go e1
@@ -422,15 +404,11 @@
                                 (arg', set2) = go arg in
                                 update (CApp lam' arg') [set1, set2]
         go (CFix e) = let (e', set) = go e in update (CFix e') [set]
-<<<<<<< HEAD
         go (CIOPure e) = let (e', set) = go e in update (CIOPure e') [set]
         go (CIOBind e1 e2) = let (e1', set1) = go e1
                                  (e2', set2) = go e2 in
                                  update (CIOBind e1' e2') [set1, set2]
-        go e@CRecToken = (e, Set.empty)
-=======
         go e@CRecToken = (e, HSet.empty)
->>>>>>> 36d7072a
         go (CLet _ _) = error "why lets so early?"
         go (CLetRef _) = error "why lets so early?"
 
@@ -500,16 +478,12 @@
                                  (CPair e1' e2', HSet.union used_vars1 used_vars2)
         go m (CFix e) = let (e', used_vars) = go m e in
                             (CFix e', used_vars)
-<<<<<<< HEAD
         go m (CIOPure e) = let (e', used_vars) = go m e in
                                (CIOPure e', used_vars)
         go m (CIOBind e1 e2) = let (e1', used_vars1) = go m e1
                                    (e2', used_vars2) = go m e2 in
-                                   (CIOBind e1' e2', Set.union used_vars1 used_vars2)
-        go _ e = (e, Set.empty)
-=======
+                                   (CIOBind e1' e2', HSet.union used_vars1 used_vars2)
         go _ e = (e, HSet.empty)
->>>>>>> 36d7072a
 
 
 mkLets :: [CodegenAST] -> CodegenAST -> CodegenAST
