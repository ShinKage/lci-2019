{-# LANGUAGE OverloadedStrings #-}

-------------------------------------------------------------------------------
-- |
-- Module      : Lab.Parser
-- Description : Parser combinator definition for Lab.
-- Copyright   : (c) Giuseppe Lomurno, 2019
-- License     : ...
-- Maintainer  : Giuseppe Lomurno <g.lomurno@studenti.unipi.it>
-- Stability   : experimental
-- Portability : non-portable (?)
--
-------------------------------------------------------------------------------

module Lab.Parser where

import           Control.Monad.Combinators.Expr
import           Data.Functor (($>))
import           Data.Singletons
import           Data.Text (Text, pack)
import           Data.Void
import           Text.Megaparsec
import           Text.Megaparsec.Char
import qualified Text.Megaparsec.Char.Lexer as L

import           Lab.Types
import           Lab.Untyped

-- TODO: Custom error messages
type Parser = Parsec Void Text

parseLanguage :: Parser Untyped
parseLanguage = choice [ let_
                       , fix
                       , lambda
                       , makeExprParser parseExpr operatorTable
                       ]

spaceConsumer :: Parser ()
spaceConsumer =
  L.space space1 (L.skipLineComment "//") (L.skipBlockComment "/*" "*/")

lexeme :: Parser a -> Parser a
lexeme = L.lexeme spaceConsumer

literal :: Text -> Parser ()
literal sym = L.symbol spaceConsumer sym $> ()

parens :: Parser a -> Parser a
parens = between (literal "(") (literal ")")

curly :: Parser a -> Parser a
curly = between (literal "{") (literal "}")

operatorTable :: [[Operator Parser Untyped]]
operatorTable =
  [ [prefix "-" (UPrimUnaryOp PrimNeg), prefix "~" (UPrimUnaryOp PrimNot)]
  , [ prefix "pure" UIOPure
    , prefix "fst" (UPrimUnaryOp PrimFst)
    , prefix "snd" (UPrimUnaryOp PrimSnd)
    ]
  , [binary ">>=" UIOBind]
  , [binary "*" (UPrimBinaryOp PrimMul), binary "/" (UPrimBinaryOp PrimDiv)]
  , [binary "+" (UPrimBinaryOp PrimAdd), binary "-" (UPrimBinaryOp PrimSub)]
  , [ binary "<=" (UPrimBinaryOp PrimLE)
    , binary "<"  (UPrimBinaryOp PrimLT)
    , binary ">=" (UPrimBinaryOp PrimGE)
    , binary ">"  (UPrimBinaryOp PrimGT)
    ]
  , [binary "==" (UPrimBinaryOp PrimEq), binary "!=" (UPrimBinaryOp PrimNeq)]
  , [binary "&" (UPrimBinaryOp PrimAnd)]
  , [binary "|" (UPrimBinaryOp PrimOr)]
  ]

binary :: Text -> (Untyped -> Untyped -> Untyped) -> Operator Parser Untyped
binary name f = InfixL (f <$ literal name)

prefix :: Text -> (Untyped -> Untyped) -> Operator Parser Untyped
prefix name f = Prefix (f <$ literal name)

cond :: Parser Untyped
cond = UCond <$> (literal "if" *> parseLanguage)
             <*> (literal "then" *> parseLanguage)
             <*> (literal "else" *> parseLanguage)

parseExpr :: Parser Untyped
<<<<<<< HEAD
parseExpr = foldl1 UApp <$> sepBy1 parseAtom spaceConsumer

parseAtom :: Parser Untyped
parseAtom = try (tokUnit $> UUnitE) <|> choice [ parens parseLanguage
                   , UIntE <$> lexeme L.decimal
                   , UBoolE <$> ((tokTrue $> True) <|> (tokFalse $> False))
                   , cond
                   , UIOPrimRead <$> (tokRead *> typeExpr)
                   , UVar <$> identifier
                   , pair
                   ]

reserved :: [String]
reserved = [ "if", "then", "else"
           , "let", "in"
           , "int", "bool", "unit", "void"
           , "true", "false"
           , "fst", "snd"
           , "pure", "IO"
           ]
=======
parseExpr = foldl1 UApp <$> sepBy1 atom spaceConsumer

atom :: Parser Untyped
atom = try (literal "()" $> UUnitE)
  <|> choice [ parens parseLanguage
             , UIntE <$> lexeme L.decimal
             , UBoolE <$> ((literal "true" $> True) <|> (literal "false" $> False))
             , cond
             , UVar <$> identifier
             , pair
             ]
>>>>>>> 36d7072a

identifier :: Parser Text
identifier = pack <$> (lexeme . try) (p >>= check)
  where p = (:) <$> letterChar <*> many (alphaNumChar <|> char '_') <?> "variable"
        check x = if x `elem` reserved
                     then fail $ "reserved keyword " ++ show x ++ " cannot be an identifier"
                     else pure x

<<<<<<< HEAD
types :: Parser (SomeSing LType)
types = makeExprParser typeExpr [[ioType], [typeArrow]]

typeArrow :: Operator Parser (SomeSing LType)
typeArrow = InfixR $ from <$ tokArrow
  where
    from (SomeSing ty1) (SomeSing ty2) = toSing $ LArrow (fromSing ty1) (fromSing ty2)

ioType :: Operator Parser (SomeSing LType)
ioType = Prefix $ from <$ tokIO
  where
    from (SomeSing ty) = toSing $ LIO $ fromSing ty

typeExpr :: Parser (SomeSing LType)
typeExpr = choice [ parens types
                  , tokIntType $> toSing LInt
                  , tokBoolType $> toSing LBool
                  , tokUnitType $> toSing LUnit
                  , tokVoidType $> toSing LVoid
                  , pairType
                  ]

pairType :: Parser (SomeSing LType)
pairType = curly $ do
  SomeSing l <- types
  tokComma
  SomeSing r <- types
  pure . toSing $ LProduct (fromSing l) (fromSing r)

fixpoint :: Parser Untyped
fixpoint = UFix <$> (tokFix *> parseLanguage)
=======
fix :: Parser Untyped
fix = UFix <$> (literal "fix" *> parseLanguage)
>>>>>>> 36d7072a

lambda :: Parser Untyped
lambda = do
  literal "\\"
  args <- sepBy1 annotatedType (literal ",")
  literal "."
  body <- parseLanguage
  pure $ foldr (uncurry ULambda) body args

let_ :: Parser Untyped
let_ = do
  literal "let"
  name <- identifier
  literal ":"
  ty <- types
  literal "="
  e1 <- parseLanguage
  literal "in"
  e2 <- parseLanguage
  pure $ UApp (ULambda name ty e2) e1

pair :: Parser Untyped
pair = curly $ UPair <$> parseLanguage <*> (literal "," *> parseLanguage)

types :: Parser (SomeSing LType)
types = makeExprParser typeExpr [[arrow]]

arrow :: Operator Parser (SomeSing LType)
arrow = InfixR $ from <$ literal "->"
  where
    from (SomeSing ty1) (SomeSing ty2) = toSing $ LArrow (fromSing ty1) (fromSing ty2)

typeExpr :: Parser (SomeSing LType)
typeExpr = choice [ parens types
                  , literal "int"  $> toSing LInt
                  , literal "bool" $> toSing LBool
                  , literal "unit" $> toSing LUnit
                  , literal "void" $> toSing LVoid
                  , pairType
                  ]

<<<<<<< HEAD
tokIO :: Parser ()
tokIO = literal "IO"

tokIf :: Parser ()
tokIf = literal "if"
=======
pairType :: Parser (SomeSing LType)
pairType = curly $ do
  SomeSing ty1 <- types
  literal ","
  SomeSing ty2 <- types
  pure . toSing $ LProduct (fromSing ty1) (fromSing ty2)
>>>>>>> 36d7072a

annotatedType :: Parser (Name, SomeSing LType)
annotatedType = (,) <$> identifier <*> (literal ":" *> types)

<<<<<<< HEAD
tokThen :: Parser ()
tokThen = literal "then"

tokPure :: Parser ()
tokPure = literal "pure"

tokRead :: Parser ()
tokRead = literal "read"
=======
reserved :: [String]
reserved = [ "if", "then", "else"
           , "let", "in"
           , "int", "bool", "unit", "void"
           , "true", "false"
           , "fst", "snd"
           ]
>>>>>>> 36d7072a
<|MERGE_RESOLUTION|>--- conflicted
+++ resolved
@@ -84,28 +84,6 @@
              <*> (literal "else" *> parseLanguage)
 
 parseExpr :: Parser Untyped
-<<<<<<< HEAD
-parseExpr = foldl1 UApp <$> sepBy1 parseAtom spaceConsumer
-
-parseAtom :: Parser Untyped
-parseAtom = try (tokUnit $> UUnitE) <|> choice [ parens parseLanguage
-                   , UIntE <$> lexeme L.decimal
-                   , UBoolE <$> ((tokTrue $> True) <|> (tokFalse $> False))
-                   , cond
-                   , UIOPrimRead <$> (tokRead *> typeExpr)
-                   , UVar <$> identifier
-                   , pair
-                   ]
-
-reserved :: [String]
-reserved = [ "if", "then", "else"
-           , "let", "in"
-           , "int", "bool", "unit", "void"
-           , "true", "false"
-           , "fst", "snd"
-           , "pure", "IO"
-           ]
-=======
 parseExpr = foldl1 UApp <$> sepBy1 atom spaceConsumer
 
 atom :: Parser Untyped
@@ -117,7 +95,6 @@
              , UVar <$> identifier
              , pair
              ]
->>>>>>> 36d7072a
 
 identifier :: Parser Text
 identifier = pack <$> (lexeme . try) (p >>= check)
@@ -126,42 +103,18 @@
                      then fail $ "reserved keyword " ++ show x ++ " cannot be an identifier"
                      else pure x
 
-<<<<<<< HEAD
-types :: Parser (SomeSing LType)
-types = makeExprParser typeExpr [[ioType], [typeArrow]]
-
 typeArrow :: Operator Parser (SomeSing LType)
-typeArrow = InfixR $ from <$ tokArrow
+typeArrow = InfixR $ from <$ literal "->"
   where
     from (SomeSing ty1) (SomeSing ty2) = toSing $ LArrow (fromSing ty1) (fromSing ty2)
 
 ioType :: Operator Parser (SomeSing LType)
-ioType = Prefix $ from <$ tokIO
+ioType = Prefix $ from <$ literal "IO"
   where
     from (SomeSing ty) = toSing $ LIO $ fromSing ty
 
-typeExpr :: Parser (SomeSing LType)
-typeExpr = choice [ parens types
-                  , tokIntType $> toSing LInt
-                  , tokBoolType $> toSing LBool
-                  , tokUnitType $> toSing LUnit
-                  , tokVoidType $> toSing LVoid
-                  , pairType
-                  ]
-
-pairType :: Parser (SomeSing LType)
-pairType = curly $ do
-  SomeSing l <- types
-  tokComma
-  SomeSing r <- types
-  pure . toSing $ LProduct (fromSing l) (fromSing r)
-
-fixpoint :: Parser Untyped
-fixpoint = UFix <$> (tokFix *> parseLanguage)
-=======
 fix :: Parser Untyped
 fix = UFix <$> (literal "fix" *> parseLanguage)
->>>>>>> 36d7072a
 
 lambda :: Parser Untyped
 lambda = do
@@ -203,39 +156,21 @@
                   , pairType
                   ]
 
-<<<<<<< HEAD
-tokIO :: Parser ()
-tokIO = literal "IO"
-
-tokIf :: Parser ()
-tokIf = literal "if"
-=======
 pairType :: Parser (SomeSing LType)
 pairType = curly $ do
   SomeSing ty1 <- types
   literal ","
   SomeSing ty2 <- types
   pure . toSing $ LProduct (fromSing ty1) (fromSing ty2)
->>>>>>> 36d7072a
 
 annotatedType :: Parser (Name, SomeSing LType)
 annotatedType = (,) <$> identifier <*> (literal ":" *> types)
 
-<<<<<<< HEAD
-tokThen :: Parser ()
-tokThen = literal "then"
-
-tokPure :: Parser ()
-tokPure = literal "pure"
-
-tokRead :: Parser ()
-tokRead = literal "read"
-=======
 reserved :: [String]
 reserved = [ "if", "then", "else"
            , "let", "in"
            , "int", "bool", "unit", "void"
            , "true", "false"
            , "fst", "snd"
-           ]
->>>>>>> 36d7072a
+           , "io", "bind", "pure"
+           ]