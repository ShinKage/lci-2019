{-# LANGUAGE ViewPatterns #-}
{-# LANGUAGE FlexibleInstances #-}
{-# LANGUAGE GADTs #-}
{-# LANGUAGE StandaloneDeriving #-}
{-# LANGUAGE TypeInType #-}
{-# LANGUAGE TypeOperators #-}

-------------------------------------------------------------------------------
-- |
-- Module      : Lab.AST
-- Description : Lab language abstract syntax tree.
-- Copyright   : (c) Giuseppe Lomurno, 2019
-- License     : ...
-- Maintainer  : Giuseppe Lomurno <g.lomurno@studenti.unipi.it>
-- Stability   : experimental
-- Portability : non-portable (?)
--
-------------------------------------------------------------------------------

module Lab.AST where

import Control.Monad.Reader
import Data.Kind
import Data.List.Extra
import Data.Singletons.Prelude hiding (Elem)
import Data.Text.Prettyprint.Doc
import Data.Text.Prettyprint.Doc.Render.Terminal
import Data.Text.Prettyprint.Doc.Symbols.Unicode

import Lab.Types
import Lab.Utils

-- | The Lab language Abstract Syntax Tree.
-- The data type is indexed by the list of binded types and the return type
-- of the expression. Dependent functionalities are used to constructs only
-- well-formed expressions, in particular regarding to typing rules.
data AST :: [LType] -> LType -> Type where
  -- | An integer literal.
  IntE  :: Integer -> AST env LInt
  -- | A boolean literal.
  BoolE :: Bool -> AST env LBool
  -- | Unit literal.
  UnitE :: AST env LUnit
  -- | Primitive unary operators.
  PrimUnaryOp :: UnaryOp arg ret -> AST env arg -> AST env ret
  -- | Primitive binary operators.
  PrimBinaryOp :: BinaryOp arg1 arg2 ret -> AST env arg1 -> AST env arg2 -> AST env ret
  -- | Conditional expressions, all branches must have the same type.
  Cond :: AST env LBool -> AST env ret -> AST env ret -> AST env ret
  -- | Lambda abstraction with explicit argument type.
  Lambda :: SLType arg -> AST (arg : env) ret -> AST env (LArrow arg ret)
  -- | Variable as De Brujin index of the indexed binding list.
  Var :: Elem env ty -> AST env ty
  -- | Lambda application.
  App :: AST env (LArrow arg ret) -> AST env arg -> AST env ret
  -- | Pair of expressions.
  Pair :: AST env a -> AST env b -> AST env (LProduct a b)
  -- | Fixpoint operator for recursive functions support.
  Fix :: AST env (LArrow a a) -> AST env a
  -- | Pure IO operation.
  IOPure :: AST env a -> AST env (LIO a)
  -- | IO monadic composition.
  IOBind :: AST env (LIO a) -> AST env (LArrow a (LIO b)) -> AST env (LIO b)
  IOPrimRead :: SLType a -> AST env (LIO a)
  -- IOPrimShow :: AST env a -> AST env (LIO LUnit)

deriving instance Show (AST env ty)

-- | Computes the return type of an expression within an environment.
returnType :: SList env -> AST env ty -> SLType ty
returnType _ (IntE _)  = sing
returnType _ (BoolE _) = sing
returnType _ UnitE     = sing
returnType env (PrimUnaryOp op e) = unaryReturnType (returnType env e) op
returnType env (PrimBinaryOp op e1 e2) = binaryReturnType (returnType env e1) (returnType env e2) op
returnType env (Cond _ e1 _) = returnType env e1
returnType env (Lambda ty body) = SLArrow ty (returnType (SCons ty env) body)
returnType env (Var e) = index e env
returnType env (App lam _) = case returnType env lam of SLArrow _ ty -> ty
returnType env (Fix e) = case returnType env e of SLArrow _ ty -> ty
returnType env (Pair e1 e2) = SLProduct (returnType env e1) (returnType env e2)
returnType env (IOPure e) = SLIO (returnType env e)
returnType env (IOBind _ e2) = case returnType env e2 of SLArrow _ ty -> ty
returnType _ (IOPrimRead ty) = SLIO ty
-- returnType _ (IOPrimShow e) = SLIO SLUnit

prettyAST :: AST '[] ty -> Doc AnsiStyle
prettyAST = prettyAST' SNil

prettyAST' :: SList env -> AST env ty -> Doc AnsiStyle
<<<<<<< HEAD
prettyAST' types = flip runReader initPrec . go types
=======
prettyAST' gamma = flip runReader initPrec . go gamma
>>>>>>> 06fa28a8
  where go :: SList env -> AST env ty -> Reader Prec (Doc AnsiStyle)
        go _ (IntE n) = pure $ annotate bold (pretty n)
        go _ (BoolE b) = pure $ annotate bold (pretty b)
        go _ UnitE = pure $ annotate bold (pretty "unit")
        go env (PrimUnaryOp op e) = do
          e' <- local (const $ opPrecArg op) $ go env e
          prec <- ask
          pure $ maybeParens (prec >= opPrec op) $ pretty op <> e'
        go env (PrimBinaryOp op e1 e2) = do
          e1' <- local (const $ binOpLeftPrec op) $ go env e1
          e2' <- local (const $ binOpRightPrec op) $ go env e2
          prec <- ask
          pure $ maybeParens (prec >= binOpPrec op) $ fillSep [e1' <+> pretty op, e2']
        go env (Cond c e1 e2) = do
          c' <- local (const initPrec) $ go env c
          e1' <- local (const initPrec) $ go env e1
          e2' <- local (const initPrec) $ go env e2
          prec <- ask
          pure $ maybeParens (prec >= ifPrec) $
            fillSep [ pretty "if" <+> c'
                    , pretty "then" <+> e1'
                    , pretty "else" <+> e2'
                    ]
        go env (Var (elemToIntegral -> v)) = do
          let i = sLength env - v - 1
          pure $ colorVar i $ pretty '#' <> pretty i
        go env (Lambda ty body) = do
          body' <- local (const initPrec) $ go (SCons ty env) body
          let i = sLength env
          prec <- ask
          pure $ maybeParens (prec >= lambdaPrec) $
            fillSep [ pretty 'λ' <> colorVar i (pretty '#' <> pretty i) <+> pretty ':'
                                 <+> pretty ty <> pretty '.'
                    , body'
                    ]
        go env (App body arg) = do
          body' <- local (const appLeftPrec) $ go env body
          arg' <- local (const appRightPrec) $ go env arg
          prec <- ask
          pure $ maybeParens (prec >= appPrec) $ body' <+> arg'
        go env (Pair f s) = do
          f' <- local (const initPrec) $ go env f
          s' <- local (const initPrec) $ go env s
          pure $ sGuillemetsOut $ f' <> comma <> s'
        go env (Fix body) = do
          body' <- local (const initPrec) $ go env body
          prec <- ask
          pure $ maybeParens (prec >= appPrec) $ pretty "fix" <+> body'
        go env (IOPure e) = do
          e' <- local (const initPrec) $ go env e
          prec <- ask
          pure $ maybeParens (prec >= appPrec) $ pretty "pure" <+> e'
        go env (IOBind e1 e2) = do
          e1' <- local (const initPrec) $ go env e1
          e2' <- local (const initPrec) $ go env e2
          prec <- ask
          pure $ maybeParens (prec >= initPrec) $ e1' <+> pretty ">>=" <+> e2'
        go env (IOPrimRead ty) = pure $ pretty "read" <+> pretty ty
--         go env (IOPrimShow e) = do
--           e' <- local (const initPrec) $ go env e
--           prec <- ask
--           pure $ maybeParens (prec >= appPrec) $ pretty "show " <+> e'<|MERGE_RESOLUTION|>--- conflicted
+++ resolved
@@ -88,11 +88,7 @@
 prettyAST = prettyAST' SNil
 
 prettyAST' :: SList env -> AST env ty -> Doc AnsiStyle
-<<<<<<< HEAD
-prettyAST' types = flip runReader initPrec . go types
-=======
 prettyAST' gamma = flip runReader initPrec . go gamma
->>>>>>> 06fa28a8
   where go :: SList env -> AST env ty -> Reader Prec (Doc AnsiStyle)
         go _ (IntE n) = pure $ annotate bold (pretty n)
         go _ (BoolE b) = pure $ annotate bold (pretty b)
