-------------------------------------------------------------------------------
-- |
-- Module      : Lab.Errors
-- Description : Lab language errors.
-- Copyright   : (c) Giuseppe Lomurno, 2019
-- License     : ...
-- Maintainer  : Giuseppe Lomurno <g.lomurno@studenti.unipi.it>
-- Stability   : experimental
-- Portability : non-portable (?)
--
-------------------------------------------------------------------------------

module Lab.Errors where

import Data.Singletons
import Data.Text.Prettyprint.Doc
import Data.Text.Prettyprint.Doc.Render.Terminal

import Lab.Types

-- | Lab language errors.
data LabError
  -- | Expression required a type but got another.
  = ExpectedType (SomeSing LType) (SomeSing LType) String
  -- | Two expression require same type but got two distinct types.
  | TypeMismatch (SomeSing LType) (SomeSing LType) String
  -- | Expression is required to represent a lambda abstraction.
  | LambdaRequired (SomeSing LType) String
  -- | Expression is required to represent a pair.
  | PairRequired (SomeSing LType) String
  -- | Parsing error, name reference is undefined.
  | UndefinedReference String
  -- | Unsupported expression in Fix operator.
  | UnsupportedFix String
  -- | Generic parsing error.
  | ParseError String
  -- | Generic code generation error.
  | CodegenError String
  -- | IO value expected error.
  | IOValueError (SomeSing LType) String
  -- | Unsupported read type error.
  | IOUnsupportedRead (SomeSing LType) String
  deriving (Eq, Show)

prettyError :: LabError -> Doc AnsiStyle
prettyError (ExpectedType (SomeSing t1) (SomeSing t2) msg) =
  vcat [ pretty "Expected type error:"
       , indent 2 $ pretty "Expected type:" <+> annotate (color Green) (pretty t1)
       , indent 2 $ pretty "Actual type:" <+> annotate (color Red) (pretty t2)
       , pretty msg
       ]
prettyError (TypeMismatch (SomeSing t1) (SomeSing t2) msg) =
  vcat [ pretty "Type mismatch between two equal branches:"
       , indent 2 $ pretty "First expression type:" <+> annotate (color Red) (pretty t1)
       , indent 2 $ pretty "Second expression type:" <+> annotate (color Red) (pretty t2)
       , pretty msg
       ]
prettyError (LambdaRequired (SomeSing t) msg) =
  vcat [ pretty "Lambda required, instead got type:"
       , indent 2 $ annotate (color Red) (pretty t)
       , pretty msg
       ]
prettyError (PairRequired (SomeSing t) msg) =
  vcat [ pretty "Pair required, instead got type:"
       , indent 2 $ annotate (color Red) (pretty t)
       , pretty msg
       ]
prettyError (UndefinedReference name) =
  pretty "The name" <+> dquotes (annotate (color Red) (pretty name)) <+> pretty "is undefined in this context"
prettyError (ParseError msg) = pretty msg
prettyError (CodegenError msg) = pretty msg
<<<<<<< HEAD
prettyError (IOValueError (SomeSing t) msg) =
  vcat [ pretty "IO wrapped value required, instead got type:"
       , indent 2 $ annotate (color Red) (pretty t)
       , pretty msg
       ]
prettyError (IOUnsupportedRead (SomeSing t) msg) =
  vcat [ pretty "Unsupported read type, got:"
       , indent 2 $ annotate (color Red) (pretty t)
       , pretty msg
       ]
=======
prettyError (UnsupportedFix msg) = pretty msg
>>>>>>> 36d7072a

expectedType :: SLType t1 -> SLType t2 -> String -> LabError
expectedType st1 st2 = ExpectedType (SomeSing st1) (SomeSing st2)

typeMismatch :: SLType t1 -> SLType t2 -> String -> LabError
typeMismatch st1 st2 = TypeMismatch (SomeSing st1) (SomeSing st2)

lambdaRequired :: SLType t1 -> String -> LabError
lambdaRequired st1 = LambdaRequired (SomeSing st1)

pairRequired :: SLType t1 -> String -> LabError
pairRequired st1 = PairRequired (SomeSing st1)

undefReference :: String -> LabError
undefReference = UndefinedReference

parseError :: String -> LabError
parseError = ParseError

<<<<<<< HEAD
ioValueError :: SLType t1 -> String -> LabError
ioValueError st1 = IOValueError (SomeSing st1)

ioUnsupportedRead :: SLType t1 -> String -> LabError
ioUnsupportedRead st1 = IOUnsupportedRead (SomeSing st1)
=======
unsupportedFix :: String -> LabError
unsupportedFix = UnsupportedFix
>>>>>>> 36d7072a
<|MERGE_RESOLUTION|>--- conflicted
+++ resolved
@@ -69,7 +69,6 @@
   pretty "The name" <+> dquotes (annotate (color Red) (pretty name)) <+> pretty "is undefined in this context"
 prettyError (ParseError msg) = pretty msg
 prettyError (CodegenError msg) = pretty msg
-<<<<<<< HEAD
 prettyError (IOValueError (SomeSing t) msg) =
   vcat [ pretty "IO wrapped value required, instead got type:"
        , indent 2 $ annotate (color Red) (pretty t)
@@ -80,9 +79,7 @@
        , indent 2 $ annotate (color Red) (pretty t)
        , pretty msg
        ]
-=======
 prettyError (UnsupportedFix msg) = pretty msg
->>>>>>> 36d7072a
 
 expectedType :: SLType t1 -> SLType t2 -> String -> LabError
 expectedType st1 st2 = ExpectedType (SomeSing st1) (SomeSing st2)
@@ -102,13 +99,11 @@
 parseError :: String -> LabError
 parseError = ParseError
 
-<<<<<<< HEAD
 ioValueError :: SLType t1 -> String -> LabError
 ioValueError st1 = IOValueError (SomeSing st1)
 
 ioUnsupportedRead :: SLType t1 -> String -> LabError
 ioUnsupportedRead st1 = IOUnsupportedRead (SomeSing st1)
-=======
+
 unsupportedFix :: String -> LabError
-unsupportedFix = UnsupportedFix
->>>>>>> 36d7072a
+unsupportedFix = UnsupportedFix